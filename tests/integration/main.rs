mod sqlite {
    type Backend = buffdb::backend::Sqlite;
    const BLOB_PATH: &str = "blob_store.sqlite-test.db";
    const KV_PATH: &str = "kv_store.sqlite-test.db";

    mod blob {
        include!("blob.rs");
    }
    mod kv {
        include!("kv.rs");
    }
    mod query {
        include!("query.rs");
    }
    mod transaction {
        include!("transaction_test.rs");
    }
    mod index {
        include!("index_test.rs");
    }
}

mod duckdb {
    type Backend = buffdb::backend::DuckDb;
    const BLOB_PATH: &str = "blob_store.duckdb-test.db";
    const KV_PATH: &str = "kv_store.duckdb-test.db";

    mod blob {
        include!("blob.rs");
    }
    mod kv {
        include!("kv.rs");
    }
    mod query {
        include!("query.rs");
    }
}

<<<<<<< HEAD
mod rocksdb {
    type Backend = buffdb::backend::RocksDb;
    const BLOB_PATH: &str = "blob_store.rocksdb-test.db";
    const KV_PATH: &str = "kv_store.rocksdb-test.db";

    mod blob {
        include!("blob.rs");
    }
    mod kv {
        include!("kv.rs");
    }
}
=======
>>>>>>> fc2df778
mod helpers;

#[cfg(rust_analyzer)]
mod blob;
#[cfg(rust_analyzer)]
mod index_test;
#[cfg(rust_analyzer)]
mod kv;
#[cfg(rust_analyzer)]
mod query;
#[cfg(rust_analyzer)]
mod transaction_test;<|MERGE_RESOLUTION|>--- conflicted
+++ resolved
@@ -36,21 +36,6 @@
     }
 }
 
-<<<<<<< HEAD
-mod rocksdb {
-    type Backend = buffdb::backend::RocksDb;
-    const BLOB_PATH: &str = "blob_store.rocksdb-test.db";
-    const KV_PATH: &str = "kv_store.rocksdb-test.db";
-
-    mod blob {
-        include!("blob.rs");
-    }
-    mod kv {
-        include!("kv.rs");
-    }
-}
-=======
->>>>>>> fc2df778
 mod helpers;
 
 #[cfg(rust_analyzer)]
