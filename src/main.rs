//! A command-line interface for interacting with a stores provided by the BuffDB library.
//!
//! For usage, run `cargo run -- --help`.

<<<<<<< HEAD
#[cfg(not(any(feature = "duckdb", feature = "sqlite", feature = "rocksdb")))]
compile_error!("at least one backend must be enabled (options are `duckdb`, `sqlite`, and `rocksdb`)");
=======
#[cfg(not(any(feature = "duckdb", feature = "sqlite")))]
compile_error!("at least one backend must be enabled (options are `duckdb` and `sqlite`)");
>>>>>>> fc2df778

mod cli;
mod tracing_shim;

use crate::cli::{Args, Backend, BlobArgs, BlobUpdateMode, Command, KvArgs, RunArgs};
use crate::tracing_shim::debug;
#[cfg(feature = "duckdb")]
use buffdb::backend::DuckDb;
#[cfg(feature = "sqlite")]
use buffdb::backend::Sqlite;
use buffdb::backend::{BlobBackend, DatabaseBackend, KvBackend};
use buffdb::interop::IntoTonicStatus;
use buffdb::proto::{blob, kv};
use buffdb::server::blob::BlobServer;
use buffdb::server::kv::KvServer;
use buffdb::store::{BlobStore, KvStore};
use buffdb::transitive;
use clap::Parser as _;
use futures::{stream, StreamExt};
use std::path::PathBuf;
use std::process::ExitCode;
use tokio::fs;
use tokio::io::{self, AsyncReadExt as _, AsyncWriteExt as _};
use tonic::transport::Server;

/// A custom error message.
#[derive(Debug)]
struct ErrStr(&'static str);

impl std::error::Error for ErrStr {}

impl std::fmt::Display for ErrStr {
    fn fmt(&self, f: &mut std::fmt::Formatter<'_>) -> std::fmt::Result {
        f.write_str(self.0)
    }
}

fn main() -> Result<ExitCode, Box<dyn std::error::Error>> {
    #[cfg(feature = "tracing")]
    tracing::subscriber::set_global_default(tracing_subscriber::FmtSubscriber::default())?;

    let Args { backend, command } = Args::parse();
    tracing_shim::trace!(?backend, ?command);

    let future = async {
        match backend {
            #[cfg(feature = "duckdb")]
            Backend::DuckDb => match command {
                Command::Run(args) => run::<DuckDb>(args).await,
                Command::Kv(args) => kv::<DuckDb>(args).await,
                Command::Blob(args) => blob::<DuckDb>(args).await,
            },
            #[cfg(feature = "sqlite")]
            Backend::Sqlite => match command {
                Command::Run(args) => run::<Sqlite>(args).await,
                Command::Kv(args) => kv::<Sqlite>(args).await,
                Command::Blob(args) => blob::<Sqlite>(args).await,
            },
        }
    };

    tokio::runtime::Builder::new_multi_thread()
        .enable_all()
        .build()?
        .block_on(future)
}

/// Run BuffDB as a server. This function will block until the server is shut down.
///
/// # Parameters
///
/// - `kv_store`: The location to store key-value pairs.
/// - `blob_store`: The location to store BLOBs.
/// - `addr`: The address to bind the server to.
///
/// `kv_store` and `blob_store` cannot be the same location. This is enforced at runtime to a
/// reasonable extent.
#[cfg_attr(feature = "tracing", tracing::instrument)]
async fn run<Backend>(
    RunArgs {
        kv_store,
        blob_store,
        addr,
    }: RunArgs,
) -> Result<ExitCode, Box<dyn std::error::Error>>
where
    Backend: DatabaseBackend<Error: IntoTonicStatus + std::error::Error>
        + KvBackend<GetStream: Send, SetStream: Send, DeleteStream: Send>
        + BlobBackend<GetStream: Send, StoreStream: Send, UpdateStream: Send, DeleteStream: Send>
        + buffdb::transaction::TransactionalBackend
        + 'static,
    Backend::Error: std::fmt::Display + std::fmt::Debug,
{
    if kv_store == blob_store {
        return Err(Box::new(ErrStr(
            "kv_store and blob_store cannot be at the same location",
        )));
    } else {
        // Rust's standard library has extension traits for Unix and Windows. Windows doesn't have
        // the concept of hard links, so there's no need to check an equivalent of inodes.
        #[cfg(unix)]
        {
            use std::os::unix::fs::MetadataExt;
            let kv_store_metadata = std::fs::metadata(&kv_store);
            let blob_store_metadata = std::fs::metadata(&blob_store);

            if let Some((kv_store_metadata, blob_store_metadata)) =
                kv_store_metadata.ok().zip(blob_store_metadata.ok())
            {
                if kv_store_metadata.ino() == blob_store_metadata.ino() {
                    return Err(Box::new(ErrStr(
                        "kv_store and blob_store cannot be at the same location",
                    )));
                }
            }
        }
    }

    debug!(?kv_store, ?blob_store, "creating stores");
    let kv_store = KvStore::<Backend>::at_path(kv_store)?;
    let blob_store = BlobStore::<Backend>::at_path(blob_store)?;

    debug!("starting server");
    Server::builder()
        .add_service(KvServer::new(kv_store))
        .add_service(BlobServer::new(blob_store))
        .serve(addr)
        .await?;

    Ok(ExitCode::SUCCESS)
}

/// Perform operations on the key-value store.
///
/// # Parameters
///
/// - `store`: The location of the key-value store.
/// - `command`: The command to execute.
///
/// # stdout
///
/// When obtaining a value for a key, the value is written to stdout. Multiple values are separated
/// by a null byte (`\0`).
#[cfg_attr(feature = "tracing", tracing::instrument)]
async fn kv<Backend>(
    KvArgs { store, command }: KvArgs,
) -> Result<ExitCode, Box<dyn std::error::Error>>
where
    Backend: KvBackend<GetStream: Send, SetStream: Send, DeleteStream: Send, Error: IntoTonicStatus>
        + buffdb::transaction::TransactionalBackend + 'static,
    Backend::Error: std::fmt::Display + std::fmt::Debug,
{
    let mut client = transitive::kv_client::<_, Backend>(store).await?;
    match command {
        cli::KvCommand::Get { keys } => {
            let mut values = client
                .get(stream::iter(
                    keys.into_iter().map(|key| kv::GetRequest { key, transaction_id: None }),
                ))
                .await?
                .into_inner();

            let mut stdout = io::stdout();
            let Some(kv::GetResponse { value }) = values.message().await? else {
                return Err(Box::new(ErrStr("expected at least one value")));
            };
            stdout.write_all(value.as_bytes()).await?;
            while let Some(kv::GetResponse { value }) = values.message().await? {
                stdout.write_all(&[0]).await?;
                stdout.write_all(value.as_bytes()).await?;
            }
        }
        cli::KvCommand::Set { key, value } => {
            let _response = client
                .set(stream::iter([kv::SetRequest { key, value, transaction_id: None }]))
                .await?;
        }
        cli::KvCommand::Delete { key } => {
            let _response = client
                .delete(stream::iter([kv::DeleteRequest { key, transaction_id: None }]))
                .await?;
        }
        cli::KvCommand::Eq { keys } => {
            let keys = keys.into_iter().map(|key| kv::EqRequest { key });
            let all_eq = client.eq(stream::iter(keys)).await?.into_inner();
            drop(client);
            if !all_eq {
                return Ok(ExitCode::FAILURE);
            }
        }
        cli::KvCommand::NotEq { keys } => {
            let keys = keys.into_iter().map(|key| kv::NotEqRequest { key });
            let all_neq = client.not_eq(stream::iter(keys)).await?.into_inner();
            drop(client);
            if !all_neq {
                return Ok(ExitCode::FAILURE);
            }
        }
    }

    Ok(ExitCode::SUCCESS)
}

/// Perform operations on the BLOB store.
///
/// # Parameters
///
/// - `store`: The location of the BLOB store.
/// - `command`: The command to execute.
///
/// # stdout
///
/// When getting information for a BLOB, the data and/or metadata is written to stdout. If both are
/// requested, the metadata (if any) is printed first, followed by a null byte (`\0`), followed by
/// the data.
///
/// When storing a BLOB, the ID of the newly-created BLOB is written to stdout.
///
/// Nothing is written to stdout for other operations.
#[cfg_attr(feature = "tracing", tracing::instrument)]
async fn blob<Backend>(
    BlobArgs { store, command }: BlobArgs,
) -> Result<ExitCode, Box<dyn std::error::Error>>
where
    Backend: BlobBackend<
            GetStream: Send,
            StoreStream: Send,
            UpdateStream: Send,
            DeleteStream: Send,
            Error: IntoTonicStatus,
        > + buffdb::transaction::TransactionalBackend + 'static,
        Backend::Error: std::fmt::Display + std::fmt::Debug,
{
    let mut client = transitive::blob_client::<_, Backend>(store.clone()).await?;
    match command {
        cli::BlobCommand::Get { id, mode } => {
            let blob: Vec<_> = client
                .get(stream::iter([blob::GetRequest { id, transaction_id: None }]))
                .await?
                .into_inner()
                .collect()
                .await;
            drop(client);

            let (bytes, metadata) = match blob.as_slice() {
                [Ok(blob::GetResponse { bytes, metadata })] => (bytes, metadata),
                [Err(err)] => return Err(err.clone().into()),
                _ => return Err(Box::new(ErrStr("expected exactly one BlobId"))),
            };

            match mode {
                cli::BlobGetMode::Data => io::stdout().write_all(bytes).await?,
                cli::BlobGetMode::Metadata => {
                    if let Some(metadata) = metadata {
                        io::stdout().write_all(metadata.as_bytes()).await?
                    }
                }
                cli::BlobGetMode::All => {
                    let mut stdout = io::stdout();
                    if let Some(metadata) = metadata {
                        stdout.write_all(metadata.as_bytes()).await?;
                    }
                    stdout.write_all(&[0]).await?;
                    stdout.write_all(bytes).await?;
                }
            }
        }
        cli::BlobCommand::Store {
            file_path,
            metadata,
        } => {
            let id: Vec<_> = client
                .store(stream::iter([blob::StoreRequest {
                    bytes: read_file_or_stdin(file_path).await?,
                    metadata,
                    transaction_id: None,
                }]))
                .await?
                .into_inner()
                .collect()
                .await;
            drop(client);
            match id.as_slice() {
                #[allow(clippy::print_stdout)]
                [Ok(blob::StoreResponse { id })] => println!("{id}"),
                [Err(err)] => return Err(err.clone().into()),
                _ => return Err(Box::new(ErrStr("expected exactly one BlobId"))),
            }
        }
        cli::BlobCommand::Update {
            id,
            mode: BlobUpdateMode::Data { file_path },
        } => {
            let _response = client
                .update(stream::iter([blob::UpdateRequest {
                    id,
                    bytes: Some(read_file_or_stdin(file_path).await?),
                    should_update_metadata: false,
                    metadata: None,
                    transaction_id: None,
                }]))
                .await?;
        }
        cli::BlobCommand::Update {
            id,
            mode: BlobUpdateMode::Metadata { metadata },
        } => {
            let _response = client
                .update(stream::iter([blob::UpdateRequest {
                    id,
                    bytes: None,
                    should_update_metadata: true,
                    metadata,
                    transaction_id: None,
                }]))
                .await?;
        }
        cli::BlobCommand::Update {
            id,
            mode:
                BlobUpdateMode::All {
                    file_path,
                    metadata,
                },
        } => {
            let _response = client
                .update(stream::iter([blob::UpdateRequest {
                    id,
                    bytes: Some(read_file_or_stdin(file_path).await?),
                    should_update_metadata: true,
                    metadata,
                    transaction_id: None,
                }]))
                .await?;
        }
        cli::BlobCommand::Delete { id } => {
            let _response = client
                .delete(stream::iter([blob::DeleteRequest { id, transaction_id: None }]))
                .await?;
        }
        cli::BlobCommand::EqData { ids } => {
            let all_eq = client
                .eq_data(stream::iter(
                    ids.into_iter().map(|id| blob::EqDataRequest { id }),
                ))
                .await?
                .into_inner();
            drop(client);
            if !all_eq {
                return Ok(ExitCode::FAILURE);
            }
        }
        cli::BlobCommand::NotEqData { ids } => {
            let all_neq = client
                .not_eq_data(stream::iter(
                    ids.into_iter().map(|id| blob::NotEqDataRequest { id }),
                ))
                .await?
                .into_inner();
            drop(client);
            if !all_neq {
                return Ok(ExitCode::FAILURE);
            }
        }
    }
    Ok(ExitCode::SUCCESS)
}

/// Given a path, read from stdin if the path is "-". Otherwise, read the file at that path.
#[cfg_attr(feature = "tracing", tracing::instrument)]
async fn read_file_or_stdin(file_path: PathBuf) -> io::Result<Vec<u8>> {
    if file_path == PathBuf::from("-") {
        let mut bytes = Vec::new();
        let _num_bytes = io::stdin().read_to_end(&mut bytes).await?;
        Ok(bytes)
    } else {
        Ok(fs::read(file_path).await?)
    }
}<|MERGE_RESOLUTION|>--- conflicted
+++ resolved
@@ -2,13 +2,8 @@
 //!
 //! For usage, run `cargo run -- --help`.
 
-<<<<<<< HEAD
-#[cfg(not(any(feature = "duckdb", feature = "sqlite", feature = "rocksdb")))]
-compile_error!("at least one backend must be enabled (options are `duckdb`, `sqlite`, and `rocksdb`)");
-=======
 #[cfg(not(any(feature = "duckdb", feature = "sqlite")))]
 compile_error!("at least one backend must be enabled (options are `duckdb` and `sqlite`)");
->>>>>>> fc2df778
 
 mod cli;
 mod tracing_shim;
